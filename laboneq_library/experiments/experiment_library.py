--- conflicted
+++ resolved
@@ -1,33 +1,23 @@
 import json
 import os
 import time
-
+import pickle
+import numpy as np
+from copy import deepcopy
+import matplotlib.pyplot as plt
+from ruamel.yaml import YAML
+ryaml = YAML()
+
+import logging
+log = logging.getLogger("experiment_library")
+
+from . import quantum_operations as qt_ops
+from laboneq.analysis import fitting as fit_mods
+from laboneq_library import calibration_helpers as calib_hlp
 from laboneq.contrib.example_helpers.plotting import plot_helpers as plt_hlp
 from laboneq.dsl.experiment.builtins import *  # noqa: F403
 from laboneq.simple import *  # noqa: F403
 
-from laboneq_library.calibration_helpers import update_setup_calibration_from_qubits
-
-from . import quantum_operations as qt_ops
-<<<<<<< HEAD
-from laboneq.analysis import fitting as fit_mods
-from laboneq_library import calibration_helpers as calib_hlp
-from laboneq.contrib.example_helpers.plotting import plot_helpers as plt_hlp
-
-from copy import deepcopy
-import matplotlib.pyplot as plt
-import time
-import json
-import pickle
-import numpy as np
-import os
-from ruamel.yaml import YAML
-ryaml = YAML()
-
-import logging
-log = logging.getLogger("experiment_library")
-=======
->>>>>>> ddb83b85
 
 
 @experiment(signals=["measure", "acquire"], uid="Full range CW resonator sweep")
@@ -297,67 +287,44 @@
 ###### Class - based  ######
 ##### Added by Steph   #####
 
-<<<<<<< HEAD
 class ExperimentTemplate():
-    fallback_experiment_name = 'Experiment'
+    fallback_experiment_name = "Experiment"
     savedir = None
     timestamp = None
-=======
-
-class ExperimentTemplate:
-
-    fallback_experiment_name = "Experiment"
->>>>>>> ddb83b85
     compiled_exp = None
     fit_results = None
     new_qubit_parameters = None
 
-<<<<<<< HEAD
-    def __init__(self, qubits, session, measurement_setup, experiment_name=None,
-                 signals=None, sweep_parameters_dict=None, experiment_metainfo=None,
-                 acquisition_metainfo=None, cal_states=None, datadir=None,
-                 do_analysis=True, analysis_metainfo=None, save=True,
-                 update_qubit_parameters=False, update_setup=False, run=False,
-                 **kwargs):
-=======
-    def __init__(
-        self,
-        qubits,
-        session,
-        measurement_setup,
-        experiment_name=None,
-        signals=None,
-        sweeps_dict=None,
-        experiment_metainfo=None,
-        acquisition_metainfo=None,
-        cal_states=None,
-        datadir=None,
-        do_analysis=True,
-        update_setup=False,
-        save=True,
-        **kwargs,
-    ):
->>>>>>> ddb83b85
+    def __init__(self,
+                 qubits,
+                 session,
+                 measurement_setup,
+                 experiment_name=None,
+                 signals=None,
+                 sweep_parameters_dict=None,
+                 experiment_metainfo=None,
+                 acquisition_metainfo=None,
+                 cal_states=None,
+                 datadir=None,
+                 do_analysis=True,
+                 analysis_metainfo=None,
+                 save=True,
+                 update_qubit_parameters=False,
+                 update_setup=False,
+                 run=False,
+                 **kwargs
+                 ):
 
         self.qubits = qubits
         self.session = session
         self.measurement_setup = measurement_setup
 
-<<<<<<< HEAD
         self.sweep_parameters_dict = deepcopy(sweep_parameters_dict)
         if self.sweep_parameters_dict is None:
             self.sweep_parameters_dict = {}
         for key, sd in self.sweep_parameters_dict.items():
-            if not hasattr(sd, '__iter__'):
+            if not hasattr(sd, "__iter__"):
                 self.sweep_parameters_dict[key] = [sd]
-=======
-        self.sweeps_dict = sweeps_dict
-        if self.sweeps_dict is None:
-            self.sweeps_dict = {}
-        for key, sd in self.sweeps_dict.items():
-            if not hasattr(sd, "__iter__"):
-                self.sweeps_dict[key] = [sd]
->>>>>>> ddb83b85
         self.cal_states = cal_states
 
         self.experiment_metainfo = experiment_metainfo
@@ -365,7 +332,7 @@
             self.experiment_metainfo = {}
         if acquisition_metainfo is None:
             acquisition_metainfo = {}
-        self.acquisition_metainfo = dict(count=2 ** 10)
+        self.acquisition_metainfo = dict(count=2 ** 12)
         # overwrite default with user-provided options
         self.acquisition_metainfo.update(acquisition_metainfo)
 
@@ -390,10 +357,8 @@
         self.signals = signals
         if self.signals is None:
             self.signals = ["drive", "measure", "acquire"]
-        (
-            self.experiment_signals,
-            self.experiment_signal_uids_qubit_map,
-        ) = self.create_experiment_signals(self.qubits, self.signals)
+        self.experiment_signals, self.experiment_signal_uids_qubit_map = \
+            self.create_experiment_signals(self.qubits, self.signals)
         self.create_experiment()
 
         self.run = run
@@ -495,7 +460,6 @@
             os.makedirs(self.savedir)
 
     def save_experiment(self):
-<<<<<<< HEAD
         if self.savedir is None:
             self.create_timestamp_savedir()
 
@@ -506,8 +470,9 @@
 
         # Save acquired results
         filename = os.path.abspath(os.path.join(
-            self.savedir, f'{self.timestamp}_acquired_results.p'))
-        with open(filename, 'wb') as f:
+            self.savedir, f"{self.timestamp}_acquired_results.p")
+        )
+        with open(filename, "wb") as f:
             pickle.dump(self.results.acquired_results, f)
 
         # qubit_parameters = {qb.uid: qb.parameters.__dict__ for qb in self.qubits}
@@ -532,16 +497,17 @@
     def save_figure(self, fig, qubit):
         if self.savedir is None:
             self.create_timestamp_savedir()
-        fig_name = self.analysis_metainfo.get('figure_name', None)
+        fig_name = self.analysis_metainfo.get("figure_name", None)
         if fig_name is None:
-            fig_name = f'\\{self.timestamp}_{self.experiment_name}_{qubit.uid}'
-        fig.savefig(self.savedir + f'{fig_name}.png', bbox_inches='tight', dpi=600)
+            fig_name = f"\\{self.timestamp}_{self.experiment_name}_{qubit.uid}"
+        fig.savefig(self.savedir + f"{fig_name}.png", bbox_inches="tight", dpi=600)
 
     def save_fit_results(self):
         if self.fit_results is not None:
             # Save fit results into a json file
             fit_res_file = os.path.abspath(os.path.join(
-                self.savedir, f'{self.timestamp}_fit_results.json'))
+                self.savedir, f"{self.timestamp}_fit_results.json")
+            )
             fit_results_to_save = {}
             for qbuid, fit_res in self.fit_results.items():
                 fit_results_to_save[qbuid] = \
@@ -550,47 +516,21 @@
                 json.dump(fit_results_to_save, file, indent=2)
             # Save fit results into a pickle file
             filename = os.path.abspath(os.path.join(
-                self.savedir, f'{self.timestamp}_fit_results.p'))
-            with open(filename, 'wb') as f:
+                self.savedir, f"{self.timestamp}_fit_results.p")
+            )
+            with open(filename, "wb") as f:
                 pickle.dump(self.fit_results, f)
-=======
-        # Save all qubit parameters in one json file
-        qb_pars_file = os.path.abspath(
-            os.path.join(self.savedir, "qubit_parameters.json")
-        )
-        with open(qb_pars_file, "w") as fpo:
-            json.dump(
-                {qb.uid: qb.parameters.__dict__ for qb in self.qubits}, fpo, indent=3
-            )
-        # Save individual qubit parameters using QuantumElement.save()
-        for qb in self.qubits:
-            qb_pars_file = os.path.abspath(
-                os.path.join(self.savedir, f"{qb.uid}_parameters.json")
-            )
-            qb.save(qb_pars_file)
-        # Save Results
-        results_file = os.path.abspath(os.path.join(self.savedir, "results.json"))
-        self.results.save(results_file)
->>>>>>> ddb83b85
 
     def autorun(self):
         if self.compiled_exp is None:
             self.compile_experiment()
         self.results = self.run_experiment()
-<<<<<<< HEAD
-=======
-        if self.do_analysis:
-            self.run_analysis()
-            if self.update_setup:
-                self.update_measurement_setup(self.qubits, self.measurement_setup)
->>>>>>> ddb83b85
         if self.save:
             self.save_experiment()
         if self.do_analysis:
             self.analyse_experiment()
         if self.update_setup:
-            self.update_measurement_setup(self.qubits,
-                                          self.measurement_setup)
+            self.update_measurement_setup(self.qubits, self.measurement_setup)
 
         return self.results
 
@@ -603,31 +543,19 @@
         else:
             section_container.add(self.acquire_loop)
 
-<<<<<<< HEAD
-    def create_measure_acquire_sections(self, uid, qubit, play_after=None,
-                                        handle_suffix=''):
-=======
     def create_measure_acquire_sections(
-        self, uid, qubit, play_after=None, handle_suffix=""
+            self, uid, qubit, play_after=None, handle_suffix=''
     ):
->>>>>>> ddb83b85
         handle = f"{self.experiment_name}_{qubit.uid}"
         if len(handle_suffix) > 0:
             handle += f"_{handle_suffix}"
         measure_acquire_section = Section(uid=uid)
         measure_acquire_section.play_after = play_after
         measure_acquire_section.measure(
-<<<<<<< HEAD
-            measure_signal=self.signal_name('measure', qubit),
-            measure_pulse=qt_ops.readout_pulse(qubit),
-            handle=handle,
-            acquire_signal=self.signal_name('acquire', qubit),
-=======
             measure_signal=self.signal_name("measure", qubit),
             measure_pulse=qt_ops.readout_pulse(qubit),
             handle=handle,
             acquire_signal=self.signal_name("acquire", qubit),
->>>>>>> ddb83b85
             integration_kernel=qt_ops.readout_pulse(qubit),
             integration_length=qubit.parameters.readout_integration_length,
             reset_delay=qubit.parameters.user_defined["reset_delay_length"],
@@ -655,16 +583,6 @@
                 uid=f"{qubit.uid}_cal_trace_e", play_after=play_after_sections
             )
             e_section.play(
-<<<<<<< HEAD
-                signal=self.signal_name('drive', qubit),
-                pulse=qt_ops.quantum_gate(qubit, 'X180_ge'))
-            e_measure_section = self.create_measure_acquire_sections(
-                uid=f"{qubit.uid}_cal_trace_e_meas", qubit=qubit,
-                play_after=f"{qubit.uid}_cal_trace_e",
-                handle_suffix='cal_trace_e')
-            play_after_sections = ([s for s in play_after_sections] +
-                                   [e_section, e_measure_section])
-=======
                 signal=self.signal_name("drive", qubit),
                 pulse=qt_ops.quantum_gate(qubit, "X180_ge"),
             )
@@ -678,7 +596,6 @@
                 e_section,
                 e_measure_section,
             ]
->>>>>>> ddb83b85
             cal_trace_sections += [e_section, e_measure_section]
         if "f" in self.cal_states:
             # Excited state - prep pulse + msmt
@@ -687,18 +604,6 @@
             )
             # prepare e state
             f_section.play(
-<<<<<<< HEAD
-                signal=self.signal_name('drive', qubit),
-                pulse=qt_ops.quantum_gate(qubit, 'X180_ge'))
-            # prepare f state
-            f_section.play(
-                signal=self.signal_name('drive', qubit),
-                pulse=qt_ops.quantum_gate(qubit, 'X180_ef'))
-            measure_section = self.create_measure_acquire_sections(
-                uid=f"{qubit.uid}_cal_trace_f_meas", qubit=qubit,
-                play_after=f"{qubit.uid}_cal_trace_f",
-                handle_suffix='cal_trace_f')
-=======
                 signal=self.signal_name("drive", qubit),
                 pulse=qt_ops.quantum_gate(qubit, "X180_ge"),
             )
@@ -713,7 +618,6 @@
                 play_after=f"{qubit.uid}_cal_trace_f",
                 handle_suffix="cal_trace_f",
             )
->>>>>>> ddb83b85
             cal_trace_sections += [f_section, measure_section]
         for cal_tr_sec in cal_trace_sections:
             if section_container is None:
@@ -723,23 +627,23 @@
 
 
 class ResonatorSpectroscopy(ExperimentTemplate):
-<<<<<<< HEAD
+
     fallback_experiment_name = 'ResonatorSpectroscopy'
 
     def __init__(self, *args, **kwargs):
-        kwargs['signals'] = kwargs.pop('signals', ['measure', 'acquire'])
-
-        acquisition_metainfo_user = kwargs.pop('acquisition_metainfo', dict())
+        kwargs["signals"] = kwargs.pop("signals", ["measure", "acquire"])
+
+        acquisition_metainfo_user = kwargs.pop("acquisition_metainfo", dict())
         acquisition_metainfo = dict(acquisition_type=AcquisitionType.SPECTROSCOPY)
         acquisition_metainfo.update(acquisition_metainfo_user)
-        kwargs['acquisition_metainfo'] = acquisition_metainfo
-
-        experiment_metainfo = kwargs.get('experiment_metainfo', dict())
-        self.nt_swp_par = experiment_metainfo.get('neartime_sweep_parameter',
-                                                  'frequency')
-        self.pulsed = experiment_metainfo.get('pulsed', False)
-        run = kwargs.pop('run', False)  # instantiate base without running exp
-        kwargs['run'] = False
+        kwargs["acquisition_metainfo"] = acquisition_metainfo
+
+        experiment_metainfo = kwargs.get("experiment_metainfo", dict())
+        self.nt_swp_par = experiment_metainfo.get("neartime_sweep_parameter",
+                                                  "frequency")
+        self.pulsed = experiment_metainfo.get("pulsed", False)
+        run = kwargs.pop("run", False)  # instantiate base without running exp
+        kwargs["run"] = False
         super().__init__(*args, **kwargs)
 
         for qubit in self.qubits:
@@ -748,43 +652,20 @@
                 # sweep values are passed as qubit resonance frequencies:
                 # subtract lo freq to sweep if freq
                 if_freq_swp = SweepParameter(
-                    f'if_freq_{qubit.uid}',
+                    f"if_freq_{qubit.uid}",
                     values=freq_swp.values - qubit.parameters.readout_lo_frequency,
                     axis_name=freq_swp.axis_name,
-                    driven_by=[freq_swp])
+                    driven_by=[freq_swp]
+                )
                 self.sweep_parameters_dict[qubit.uid][0] = if_freq_swp
 
         self.run = run
         if self.run:
             self.autorun()
-=======
-
-    fallback_experiment_name = "ResonatorSpectroscopy"
-
-    def __init__(self, *args, **kwargs):
-        kwargs["signals"] = kwargs.pop("signals", ["measure", "acquire"])
-        acquisition_metainfo_user = kwargs.pop("acquisition_metainfo", dict())
-        acquisition_metainfo = dict(acquisition_type=AcquisitionType.SPECTROSCOPY)
-        acquisition_metainfo.update(acquisition_metainfo_user)
-        kwargs["acquisition_metainfo"] = acquisition_metainfo
-        super().__init__(*args, **kwargs)
-
-    def define_experiment(self):
-        cw = self.experiment_metainfo.get("continuous_wave", True)
-        self.experiment.sections = []
-
-        sweep_outer = Sweep(
-            uid="resonator_frequency_outer",
-            parameters=[self.sweeps_dict[qb.uid][1] for qb in self.qubits],
-        )
-        self.experiment.add(sweep_outer)
-        self.add_acquire_rt_loop(sweep_outer)
->>>>>>> ddb83b85
 
     def define_experiment(self):
         self.experiment.sections = []
         for qubit in self.qubits:
-<<<<<<< HEAD
             nt_sweep = None
             ro_pulse_amp = 1
             qb_sweep_pars = self.sweep_parameters_dict[qubit.uid]
@@ -794,9 +675,9 @@
                     uid=f"neartime_{self.nt_swp_par}_sweep_{qubit.uid}",
                     parameters=[nt_sweep_par])
                 self.experiment.add(nt_sweep)
-                if self.nt_swp_par == 'voltage':
+                if self.nt_swp_par == "voltage":
                     ntsf = self.experiment_metainfo.get(
-                        'neartime_callback_function', None)
+                        "neartime_callback_function", None)
                     if ntsf is None:
                         raise ValueError(
                             "Please provide the neartime callback function for "
@@ -819,40 +700,19 @@
                     length=qubit.parameters.user_defined["readout_length"],
                     amplitude=ro_pulse_amp)
                 measure_acquire_section.measure(
-                    measure_signal=self.signal_name('measure', qubit),
+                    measure_signal=self.signal_name("measure", qubit),
                     measure_pulse=ro_pulse,
                     handle=f"{self.experiment_name}_{qubit.uid}",
-                    acquire_signal=self.signal_name('acquire', qubit),
+                    acquire_signal=self.signal_name("acquire", qubit),
                     integration_kernel=ro_pulse,
-=======
-            inner_freq_sweep = self.sweeps_dict[qubit.uid][0]
-            sweep_inner = Sweep(
-                uid=f"resonator_frequency_inner_{qubit.uid}",
-                parameters=[inner_freq_sweep],
-            )
-            measure_acquire_section = Section(uid=f"measure_acquire_{qubit.uid}")
-            if cw:
+                    integration_length=qubit.parameters.readout_integration_length,
+                    # reset_delay=qubit.parameters.user_defined["reset_delay_length"],
+                )
+            else:
                 measure_acquire_section.measure(
                     measure_signal=None,
-                    handle=f"resonator_spectroscopy_{qubit.uid}",
+                    handle=f"{self.experiment_name}_{qubit.uid}",
                     acquire_signal=self.signal_name("acquire", qubit),
->>>>>>> ddb83b85
-                    integration_length=qubit.parameters.readout_integration_length,
-                    # reset_delay=qubit.parameters.user_defined["reset_delay_length"],
-                )
-            else:
-                measure_acquire_section.measure(
-<<<<<<< HEAD
-                    measure_signal=None,
-                    handle=f"{self.experiment_name}_{qubit.uid}",
-                    acquire_signal=self.signal_name('acquire', qubit),
-=======
-                    measure_signal=self.signal_name("measure", qubit),
-                    measure_pulse=qt_ops.readout_pulse(qubit),
-                    handle=f"resonator_spectroscopy_{qubit.uid}",
-                    acquire_signal=self.signal_name("acquire", qubit),
-                    integration_kernel=qt_ops.readout_pulse(qubit),
->>>>>>> ddb83b85
                     integration_length=qubit.parameters.readout_integration_length,
                     # reset_delay=qubit.parameters.user_defined["reset_delay_length"],
                 )
@@ -871,26 +731,25 @@
 
         # configure sweep
         for qubit in self.qubits:
-<<<<<<< HEAD
             qb_sweep = self.sweep_parameters_dict[qubit.uid]
             local_oscillator = None
             ro_amplitude = None
             if len(qb_sweep) > 1:
-                if self.nt_swp_par == 'amplitude' and not self.pulsed:
+                if self.nt_swp_par == "amplitude" and not self.pulsed:
                     ro_amplitude = qb_sweep[1]
-                elif self.nt_swp_par == 'frequency':
+                elif self.nt_swp_par == "frequency":
                     local_oscillator = Oscillator(frequency=qb_sweep[1])
 
             freq_swp = qb_sweep[0]
             cal_measure = self.experiment.signals[
-                self.signal_name('measure', qubit)].calibration
+                self.signal_name("measure", qubit)].calibration
             cal_measure.oscillator = Oscillator(
                 frequency=freq_swp, modulation_type=ModulationType.HARDWARE)
             cal_measure.local_oscillator = local_oscillator
             cal_measure.amplitude = ro_amplitude
 
             cal_acquire = self.experiment.signals[
-                self.signal_name('acquire', qubit)].calibration
+                self.signal_name("acquire", qubit)].calibration
             cal_acquire.local_oscillator = local_oscillator
 
     def analyse_experiment(self):
@@ -900,7 +759,7 @@
             handle = f"{self.experiment_name}_{qubit.uid}"
             data_mag = abs(self.results.get_data(handle))
             res_axis = self.results.get_axis(handle)
-            if self.nt_swp_par == 'frequency':
+            if self.nt_swp_par == "frequency":
                 data_mag = np.array([data for data in data_mag]).flatten()
                 if len(res_axis) > 1:
                     outer = self.results.get_axis(handle)[0]
@@ -912,7 +771,7 @@
 
                 f0, d0 = freqs[np.argmin(data_mag)], np.min(data_mag)
                 self.new_qubit_parameters[
-                    f'{qubit.uid}_readout_resonator_frequency'] = f0
+                    f"{qubit.uid}_readout_resonator_frequency"] = f0
 
                 # plot data
                 fig, ax = plt.subplots()
@@ -939,7 +798,7 @@
 
 
 class QubitSpectroscopy(ExperimentTemplate):
-    fallback_experiment_name = 'QubitSpectroscopy'
+    fallback_experiment_name = "QubitSpectroscopy"
 
     def __init__(self, *args, **kwargs):
         experiment_metainfo = kwargs.get('experiment_metainfo', dict())
@@ -965,59 +824,10 @@
         self.run = run
         if self.run:
             self.autorun()
-=======
-            local_oscillator = Oscillator(frequency=self.sweeps_dict[qubit.uid][1])
-            freq_swp = self.sweeps_dict[qubit.uid][0]
-            if all(freq_swp.values > 1e9):
-                # sweep values are passed as qubit resonance frequencies:
-                # subtract readout lo freq to sweep if
-                freq_swp = SweepParameter(
-                    f"if_freq_{qubit.uid}",
-                    values=self.sweeps_dict[qubit.uid][0].values
-                    - qubit.parameters.readout_lo_frequency,
-                )
-            cal[f"measure_{qubit.uid}"] = SignalCalibration(
-                oscillator=Oscillator(
-                    frequency=freq_swp, modulation_type=ModulationType.HARDWARE
-                ),
-                local_oscillator=local_oscillator,
-                range=qubit.parameters.readout_range_in,
-            )
-            cal[f"acquire_{qubit.uid}"] = SignalCalibration(
-                local_oscillator=local_oscillator,
-                range=qubit.parameters.readout_range_in,
-                port_delay=250e-9,
-            )
-        self.experiment.set_calibration(cal)
-
-
-class QubitSpectroscopy(ExperimentTemplate):
-
-    fallback_experiment_name = "QubitSpectroscopy"
-
-    def __init__(self, *args, **kwargs):
-        acquisition_metainfo_user = kwargs.pop("acquisition_metainfo", dict())
-        acquisition_metainfo = dict(acquisition_type=AcquisitionType.SPECTROSCOPY)
-        acquisition_metainfo.update(acquisition_metainfo_user)
-        kwargs["acquisition_metainfo"] = acquisition_metainfo
-        super().__init__(*args, **kwargs)
-
-    def define_experiment(self):
-        cw = self.experiment_metainfo.get("continuous_wave", True)
-        self.experiment.sections = []
-
-        sweep_outer = Sweep(
-            uid="qubit_frequency_outer",
-            parameters=[self.sweeps_dict[qb.uid][1] for qb in self.qubits],
-        )
-        self.experiment.add(sweep_outer)
-        self.add_acquire_rt_loop(sweep_outer)
->>>>>>> ddb83b85
 
     def define_experiment(self):
         self.experiment.sections = []
         for qubit in self.qubits:
-<<<<<<< HEAD
             nt_sweep = None
             spec_pulse_amp = qubit.parameters.user_defined["spec_amplitude"]
             qb_sweep_pars = self.sweep_parameters_dict[qubit.uid]
@@ -1045,12 +855,6 @@
             self.add_acquire_rt_loop(nt_sweep)
             sweep = Sweep(uid=f"ge_frequency_sweep_{qubit.uid}",
                           parameters=[self.sweep_parameters_dict[qubit.uid][0]])
-=======
-            sweep = Sweep(
-                uid=f"ge_frequency_sweep_{qubit.uid}",
-                parameters=[self.sweeps_dict[qubit.uid][0]],
-            )
->>>>>>> ddb83b85
 
             if self.pulsed:
                 excitation_section = Section(uid=f"{qubit.uid}_excitation")
@@ -1066,22 +870,16 @@
                 sweep.add(excitation_section)
 
             measure_sections = self.create_measure_acquire_sections(
-<<<<<<< HEAD
-                uid=f"{qubit.uid}_readout", qubit=qubit,
-                play_after=f"{qubit.uid}_excitation" if self.pulsed else None)
-=======
                 uid=f"{qubit.uid}_readout",
                 qubit=qubit,
-                play_after=f"{qubit.uid}_excitation" if not cw else None,
-            )
->>>>>>> ddb83b85
+                play_after=f"{qubit.uid}_excitation" if self.pulsed else None)
+
             sweep.add(measure_sections)
             self.acquire_loop.add(sweep)
 
     def configure_experiment(self):
         super().configure_experiment()
         for qubit in self.qubits:
-<<<<<<< HEAD
             qb_sweep = self.sweep_parameters_dict[qubit.uid]
             local_oscillator = None
             drive_amplitude = None
@@ -1163,26 +961,6 @@
                 plt_hlp.plot_results(self.results)
 
 
-=======
-            local_oscillator = Oscillator(frequency=self.sweeps_dict[qubit.uid][1])
-            freq_swp = self.sweeps_dict[qubit.uid][0]
-            if all(freq_swp.values > 1e9):
-                # sweep values are passed as qubit resonance frequencies:
-                # subtract lo freq to sweep if
-                freq_swp = SweepParameter(
-                    f"if_freq_{qubit.uid}",
-                    values=self.sweeps_dict[qubit.uid][0].values
-                    - qubit.parameters.drive_lo_frequency,
-                )
-            cal[self.signal_name("drive", qubit)] = SignalCalibration(
-                oscillator=Oscillator(
-                    frequency=freq_swp, modulation_type=ModulationType.HARDWARE
-                ),
-                local_oscillator=local_oscillator,
-            )
-        self.experiment.set_calibration(cal)
->>>>>>> ddb83b85
-
 
 ### Single-Qubit Gate Tune-up Experiment classes ###
 
@@ -1247,12 +1025,8 @@
 
 
 class AmplitudeRabi(SingleQubitGateTuneup):
-<<<<<<< HEAD
-    fallback_experiment_name = 'Rabi'
-=======
 
     fallback_experiment_name = "Rabi"
->>>>>>> ddb83b85
 
     def define_experiment(self):
         # define Rabi experiment pulse sequence
@@ -1262,7 +1036,7 @@
             # create sweep
             sweep = Sweep(
                 uid=f"{qubit.uid}_{self.experiment_name}_sweep",
-                parameters=[self.sweeps_dict[qubit.uid][0]],
+                parameters=[self.sweep_parameters_dict[qubit.uid][0]],
             )
             # create pulses section
             excitation_section = Section(
@@ -1271,20 +1045,14 @@
             # preparation pulses: ge if calibrating ef
             self.add_preparation_pulses_to_section(excitation_section, qubit)
             # pulse to calibrate
-<<<<<<< HEAD
             x180_pulse = qt_ops.quantum_gate(
                 qubit, f'X180_{self.transition_to_calib}')
-            excitation_section.play(signal=f"drive_{qubit.uid}",
-                                    pulse=x180_pulse,
-                                    amplitude=self.sweep_parameters_dict[qubit.uid][0])
-=======
-            x180_pulse = qt_ops.quantum_gate(qubit, f"X180_{self.transition_to_calib}")
             excitation_section.play(
                 signal=f"drive_{qubit.uid}",
                 pulse=x180_pulse,
-                amplitude=self.sweeps_dict[qubit.uid][0],
-            )
->>>>>>> ddb83b85
+                amplitude=self.sweep_parameters_dict[qubit.uid][0]
+            )
+
             # create readout + acquire sections
             measure_sections = self.create_measure_acquire_sections(
                 uid=f"{qubit.uid}_readout",
@@ -1300,26 +1068,17 @@
 
 
 class Ramsey(SingleQubitGateTuneup):
-<<<<<<< HEAD
-    fallback_experiment_name = 'Ramsey'
-=======
 
     fallback_experiment_name = "Ramsey"
->>>>>>> ddb83b85
 
     def define_experiment(self):
         self.add_acquire_rt_loop()
         # create joint sweep for all qubits
-<<<<<<< HEAD
-        sweep = Sweep(uid=f"{self.experiment_name}_sweep",
-                      parameters=[self.sweep_parameters_dict[qubit.uid][0]
-                                  for qubit in self.qubits])
-=======
         sweep = Sweep(
             uid=f"{self.experiment_name}_sweep",
-            parameters=[self.sweeps_dict[qubit.uid][0] for qubit in self.qubits],
+            parameters=[self.sweep_parameters_dict[qubit.uid][0]
+                        for qubit in self.qubits]
         )
->>>>>>> ddb83b85
         self.acquire_loop.add(sweep)
         for i, qubit in enumerate(self.qubits):
             # create pulses section
@@ -1336,14 +1095,8 @@
                 signal=self.signal_name("drive", qubit), pulse=ramsey_drive_pulse
             )
             excitation_section.delay(
-<<<<<<< HEAD
                 signal=self.signal_name('drive', qubit),
                 time=self.sweep_parameters_dict[qubit.uid][0])
-=======
-                signal=self.signal_name("drive", qubit),
-                time=self.sweeps_dict[qubit.uid][0],
-            )
->>>>>>> ddb83b85
             excitation_section.play(
                 signal=self.signal_name("drive", qubit), pulse=ramsey_drive_pulse
             )
@@ -1361,7 +1114,6 @@
             self.add_cal_states_sections(qubit)
 
     def configure_experiment(self):
-<<<<<<< HEAD
         super().configure_experiment()
         detuning = self.experiment_metainfo.get('detuning')
         if detuning is None:
@@ -1379,31 +1131,7 @@
 
 
 class QScale(SingleQubitGateTuneup):
-    fallback_experiment_name = 'QScale'
-=======
-        detuning = self.experiment_metainfo.get("detuning")
-        if detuning is None:
-            raise ValueError("Please provide detuning in experiment_metainfo.")
-        calib = Calibration()
-        for i, qubit in enumerate(self.qubits):
-            res_freq = (
-                qubit.parameters.resonance_frequency_ef
-                if self.transition_to_calib == "ef"
-                else qubit.parameters.resonance_frequency_ge
-            )
-            freq = res_freq + detuning[qubit.uid] - qubit.parameters.drive_lo_frequency
-            calib[self.signal_name("drive", qubit)] = SignalCalibration(
-                oscillator=Oscillator(
-                    frequency=freq, modulation_type=ModulationType.HARDWARE
-                )
-            )
-        self.experiment.set_calibration(calib)
-
-
-class QScale(SingleQubitGateTuneup):
-
     fallback_experiment_name = "QScale"
->>>>>>> ddb83b85
 
     def define_experiment(self):
         self.add_acquire_rt_loop()
@@ -1463,26 +1191,17 @@
 
 
 class T1(SingleQubitGateTuneup):
-<<<<<<< HEAD
-    fallback_experiment_name = 'T1'
-=======
 
     fallback_experiment_name = "T1"
->>>>>>> ddb83b85
 
     def define_experiment(self):
         self.add_acquire_rt_loop()
         # create joint sweep for all qubits
-<<<<<<< HEAD
-        sweep = Sweep(uid=f"{self.experiment_name}_sweep",
-                      parameters=[self.sweep_parameters_dict[qubit.uid][0]
-                                  for qubit in self.qubits])
-=======
         sweep = Sweep(
             uid=f"{self.experiment_name}_sweep",
-            parameters=[self.sweeps_dict[qubit.uid][0] for qubit in self.qubits],
+            parameters=[self.sweep_parameters_dict[qubit.uid][0]
+                        for qubit in self.qubits]
         )
->>>>>>> ddb83b85
         self.acquire_loop.add(sweep)
         for i, qubit in enumerate(self.qubits):
             # create pulses section
@@ -1496,14 +1215,9 @@
                 signal=self.signal_name("drive", qubit), pulse=x180_pulse
             )
             excitation_section.delay(
-<<<<<<< HEAD
                 signal=self.signal_name('drive', qubit),
-                time=self.sweep_parameters_dict[qubit.uid][0])
-=======
-                signal=self.signal_name("drive", qubit),
-                time=self.sweeps_dict[qubit.uid][0],
-            )
->>>>>>> ddb83b85
+                time=self.sweep_parameters_dict[qubit.uid][0]
+            )
             # create readout + acquire sections
             measure_sections = self.create_measure_acquire_sections(
                 uid=f"{qubit.uid}_readout",
@@ -1518,33 +1232,20 @@
 
 
 class Echo(SingleQubitGateTuneup):
-<<<<<<< HEAD
-    fallback_experiment_name = 'Echo'
-=======
 
     fallback_experiment_name = "Echo"
->>>>>>> ddb83b85
 
     def define_experiment(self):
         self.add_acquire_rt_loop()
         # create joint sweep for all qubits
-<<<<<<< HEAD
-        sweep_list = [SweepParameter(
-            uid=f"echo_delays_{qubit.uid}",
-            values=self.sweep_parameters_dict[qubit.uid][0].values / 2)
-            for qubit in self.qubits]
-        sweep = Sweep(uid=f"{self.experiment_name}_sweep",
-                      parameters=sweep_list)
-=======
         sweep_list = [
             SweepParameter(
                 uid=f"echo_delays_{qubit.uid}",
-                values=self.sweeps_dict[qubit.uid][0].values / 2,
+                values=self.sweep_parameters_dict[qubit.uid][0].values / 2
             )
             for qubit in self.qubits
         ]
         sweep = Sweep(uid=f"{self.experiment_name}_sweep", parameters=sweep_list)
->>>>>>> ddb83b85
         self.acquire_loop.add(sweep)
         for i, qubit in enumerate(self.qubits):
             # create pulses section
@@ -1588,17 +1289,12 @@
             self.add_cal_states_sections(qubit)
 
     def configure_experiment(self):
-<<<<<<< HEAD
         super().configure_experiment()
         detuning = self.experiment_metainfo.get('detuning')
-=======
-        detuning = self.experiment_metainfo.get("detuning")
->>>>>>> ddb83b85
         if detuning is None:
             raise ValueError("Please provide detuning in experiment_metainfo.")
 
         for i, qubit in enumerate(self.qubits):
-<<<<<<< HEAD
             res_freq = qubit.parameters.resonance_frequency_ef if \
                 self.transition_to_calib == 'ef' else \
                 qubit.parameters.resonance_frequency_ge
@@ -1607,18 +1303,4 @@
             cal_drive = self.experiment.signals[
                 self.signal_name('drive', qubit)].calibration
             cal_drive.oscillator = Oscillator(
-                frequency=freq, modulation_type=ModulationType.HARDWARE)
-=======
-            res_freq = (
-                qubit.parameters.resonance_frequency_ef
-                if self.transition_to_calib == "ef"
-                else qubit.parameters.resonance_frequency_ge
-            )
-            freq = res_freq + detuning[qubit.uid] - qubit.parameters.drive_lo_frequency
-            calib[self.signal_name("drive", qubit)] = SignalCalibration(
-                oscillator=Oscillator(
-                    frequency=freq, modulation_type=ModulationType.HARDWARE
-                )
-            )
-        self.experiment.set_calibration(calib)
->>>>>>> ddb83b85
+                frequency=freq, modulation_type=ModulationType.HARDWARE)